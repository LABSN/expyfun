--- conflicted
+++ resolved
@@ -20,16 +20,10 @@
     def __del__(self):
         for key, stream in list(self.items()):
             print(f"Closing {stream}")
-<<<<<<< HEAD
-            stream.abort(ignore_errors=True)
-            stream.close(ignore_errors=True)
-            del self[key]
-=======
             if getattr(stream, "closed", False):
                 continue
             stream.abort()
             stream.close()
->>>>>>> 589964ec
         self.clear()
 
     def _get_stream(self, fs, n_channels, api, name, api_options):
