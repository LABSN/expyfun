--- conflicted
+++ resolved
@@ -217,33 +217,6 @@
                         f"Sample too long {self.noise_array.shape[-1]} > {max_samples}"
                     )
 
-<<<<<<< HEAD
-=======
-            # resample if needed
-            if (
-                not np.allclose(ec.stim_fs, self.fs, rtol=0, atol=0.5)
-            ) and not ec._suppress_resamp:
-                logger.warning(
-                    f"Expyfun: Resampling "
-                    f"{round(self.noise_array.shape[-1] / ec.stim_fs, 2)} "
-                    "seconds of audio for the noise array."
-                )
-                with warnings.catch_warnings(record=True):
-                    warnings.simplefilter("ignore")
-                    from mne.filter import resample
-                if self.noise_array.size:
-                    self.noise_array = resample(
-                        self.noise_array.astype(np.float64), self.fs, ec.stim_fs, axis=0
-                    ).astype(np.float32)
-                trunc_len = 2 ** np.floor(np.log2(self.noise_array.shape[-1]))
-                logger.warning(
-                    "Trucating noise_array from "
-                    f"{len_noise_array / ec.stim_fs} to "
-                    f"{trunc_len / self.fs}."
-                )
-                self.noise_array = self.noise_array[..., :trunc_len]
-
->>>>>>> e664b88d
         self.noise_level = 0.01
         self.noise = None
         self.audio = None
