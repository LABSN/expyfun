--- conflicted
+++ resolved
@@ -409,12 +409,6 @@
             If ``timestamp==False``, returns a string indicating the first key
             pressed (or ``None`` if no acceptable key was pressed).
         """
-<<<<<<< HEAD
-        self.screen_text(text)
-        out = self.wait_one_press(max_wait, min_wait, live_keys,
-                                  timestamp)
-        if clear_screen:
-=======
         if not isinstance(text, list):
             text = [text]
         if not all([isinstance(t, basestring) for t in text]):
@@ -424,7 +418,6 @@
             out = self.wait_one_press(max_wait, min_wait, live_keys,
                                       timestamp)
         if clear_screen is True:
->>>>>>> b24def28
             self.clear_screen()
         return out
 
