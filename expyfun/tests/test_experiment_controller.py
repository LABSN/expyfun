--- conflicted
+++ resolved
@@ -806,32 +806,6 @@
 
 
 def test_noise(hide_window):
-<<<<<<< HEAD
-=======
-    """Test that the noise duration can be specified."""
-    pytest.raises(  # Error if a string is input
-        TypeError,
-        ExperimentController,
-        *std_args,
-        suppress_resamp=True,
-        noise_dur="foo",
-        **std_kwargs,
-    )
-    pytest.raises(  # error if a negative number is input
-        ValueError,
-        ExperimentController,
-        *std_args,
-        suppress_resamp=True,
-        noise_dur=-5,
-        **std_kwargs,
-    )
-    with ExperimentController(  # no error when noise_dur is a positive number
-        *std_args, suppress_resamp=True, noise_dur=10.2, **std_kwargs
-    ) as ec:
-        ec.start_noise()
-        ec.stop_noise()
-    noise_array = np.random.normal(0, 1, (2**10))
->>>>>>> 13426b58
     """Test that the noise_array can be set."""
     noise_array = np.random.normal(0, 1, (2**10))
     # check for ValueError if noise_array length is not a power of 2
@@ -841,45 +815,9 @@
         with pytest.raises(ValueError):
             ec.start_noise()
         ec.stop_noise()
-<<<<<<< HEAD
     # no errors if len(noise_array) is a power of 2
-=======
-    # check that the RMS of noise_array must be close to 1
-    with ExperimentController(
-        *std_args, suppress_resamp=True, noise_array=noise_array * 0.01, **std_kwargs
-    ) as ec:
-        with pytest.raises(ValueError):
-            ec.start_noise()
-        ec.stop_noise()
-    with ExperimentController(
-        *std_args, suppress_resamp=True, noise_array=noise_array * 3, **std_kwargs
-    ) as ec:
-        with pytest.raises(ValueError):
-            ec.start_noise()
-        ec.stop_noise()
-
-    # no errors if len(noise_array) is a power of 2 and RMS==1
->>>>>>> 13426b58
     with ExperimentController(
         *std_args, suppress_resamp=True, noise_array=noise_array, **std_kwargs
     ) as ec:
         ec.start_noise()
-<<<<<<< HEAD
-=======
-        ec.stop_noise()
-    # check that noise_array can have different RMS if check_noise_rms==False
-    with ExperimentController(
-        *std_args,
-        suppress_resamp=True,
-        noise_array=noise_array * 5,
-        check_noise_rms=False,
-        **std_kwargs,
-    ) as ec:
-        ec.start_noise()
-        ec.stop_noise()
-    with ExperimentController(
-        *std_args, suppress_resamp=True, noise_array=None, **std_kwargs
-    ) as ec:
-        ec.start_noise()
->>>>>>> 13426b58
         ec.stop_noise()